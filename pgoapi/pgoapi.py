"""
pgoapi - Pokemon Go API
Copyright (c) 2016 tjado <https://github.com/tejado>

Permission is hereby granted, free of charge, to any person obtaining a copy
of this software and associated documentation files (the "Software"), to deal
in the Software without restriction, including without limitation the rights
to use, copy, modify, merge, publish, distribute, sublicense, and/or sell
copies of the Software, and to permit persons to whom the Software is
furnished to do so, subject to the following conditions:

The above copyright notice and this permission notice shall be included in all
copies or substantial portions of the Software.

THE SOFTWARE IS PROVIDED "AS IS", WITHOUT WARRANTY OF ANY KIND,
EXPRESS OR IMPLIED, INCLUDING BUT NOT LIMITED TO THE WARRANTIES OF
MERCHANTABILITY, FITNESS FOR A PARTICULAR PURPOSE AND NONINFRINGEMENT.
IN NO EVENT SHALL THE AUTHORS OR COPYRIGHT HOLDERS BE LIABLE FOR ANY CLAIM,
DAMAGES OR OTHER LIABILITY, WHETHER IN AN ACTION OF CONTRACT, TORT OR
OTHERWISE, ARISING FROM, OUT OF OR IN CONNECTION WITH THE SOFTWARE OR THE USE
OR OTHER DEALINGS IN THE SOFTWARE.

Author: tjado <https://github.com/tejado>
"""

from __future__ import absolute_import

import re
import six
import logging
import requests
import time

from . import __title__, __version__, __copyright__
from pgoapi.rpc_api import RpcApi
from pgoapi.auth_ptc import AuthPtc
from pgoapi.auth_google import AuthGoogle
from pgoapi.utilities import parse_api_endpoint, get_lib_paths
from pgoapi.exceptions import AuthException, AuthTokenExpiredException, BadRequestException, BannedAccountException, InvalidCredentialsException, NoPlayerPositionSetException, NotLoggedInException, ServerApiEndpointRedirectException, ServerBusyOrOfflineException, UnexpectedResponseException

from . import protos
from pogoprotos.networking.requests.request_type_pb2 import RequestType

logger = logging.getLogger(__name__)


class PGoApi:

    def __init__(self, provider=None, oauth2_refresh_token=None, username=None, password=None, position_lat=None, position_lng=None, position_alt=None, proxy_config=None, device_info=None):
        self.set_logger()
        self.log.info('%s v%s - %s', __title__, __version__, __copyright__)

        self._auth_provider = None
        if provider is not None and ((username is not None and password is not None) or (oauth2_refresh_token is not None)):
            self.set_authentication(provider, oauth2_refresh_token, username, password, proxy_config)

        self.set_api_endpoint("pgorelease.nianticlabs.com/plfe")

        self._position_lat = position_lat
        self._position_lng = position_lng
        self._position_alt = position_alt

        self._hash_server_token = None

        self._session = requests.session()
        self._session.headers.update({'User-Agent': 'Niantic App'})
        self._session.verify = True

        if proxy_config is not None:
            self._session.proxies = proxy_config

        self.device_info = device_info

    def set_logger(self, logger=None):
        self.log = logger or logging.getLogger(__name__)

    def set_authentication(self, provider=None, oauth2_refresh_token=None, username=None, password=None, proxy_config=None, user_agent=None, timeout=None):
        if provider == 'ptc':
            self._auth_provider = AuthPtc(user_agent=user_agent, timeout=timeout)
        elif provider == 'google':
            self._auth_provider = AuthGoogle()
        elif provider is None:
            self._auth_provider = None
        else:
            raise InvalidCredentialsException("Invalid authentication provider - only ptc/google available.")

        self.log.debug('Auth provider: {}'.format(provider))

        if proxy_config:
            self._auth_provider.set_proxy(proxy_config)

        if oauth2_refresh_token is not None:
            self._auth_provider.set_refresh_token(oauth2_refresh_token)
        elif username and password:
            if not self._auth_provider.user_login(username, password):
                raise AuthException("User login failed!")
        else:
            raise InvalidCredentialsException("Invalid Credential Input - Please provide username/password or an oauth2 refresh token")

    def get_position(self):
        return (self._position_lat, self._position_lng, self._position_alt)

    def set_position(self, lat, lng, alt=None):
        self.log.debug('Set Position - Lat: %s Long: %s Alt: %s', lat, lng, alt)

        self._position_lat = lat
        self._position_lng = lng
        self._position_alt = alt

    def set_proxy(self, proxy_config):
        self._session.proxies = proxy_config

    def get_api_endpoint(self):
        return self._api_endpoint

    def set_api_endpoint(self, api_url):
        if api_url.startswith("https"):
            self._api_endpoint = api_url
        else:
            self._api_endpoint = parse_api_endpoint(api_url)

    def get_auth_provider(self):
        return self._auth_provider

    def create_request(self):
        request = PGoApiRequest(self, self._position_lat, self._position_lng,
                                self._position_alt, self.device_info)
        return request

    def activate_hash_server(self, hash_server_token):
        self._hash_server_token = hash_server_token

    def get_hash_server_token(self):
        return self._hash_server_token

    def __getattr__(self, func):
        def function(**kwargs):
            request = self.create_request()
            getattr(request, func)(_call_direct=True, **kwargs )
            return request.call()

        if func.upper() in RequestType.keys():
            return function
        else:
            raise AttributeError

    def app_simulation_login(self):
        self.log.info('Starting RPC login sequence (iOS app simulation)')

        # Send empty initial request
        request = self.create_request()
        response = request.call()
        time.sleep(1.172)

        request = self.create_request()
        response = request.call()
        time.sleep(1.304)

        # Send GET_PLAYER only
        request = self.create_request()
        request.get_player(player_locale = {'country': 'US', 'language': 'en', 'timezone': 'America/Denver'})
        response = request.call()

        if response.get('responses', {}).get('GET_PLAYER', {}).get('banned', False):
            raise BannedAccountException

        time.sleep(1.356)

        request = self.create_request()
<<<<<<< HEAD
        request.download_remote_config_version(platform=1, app_version=4500)
=======
        request.download_remote_config_version(platform = 1, app_version = 5301)
>>>>>>> 72507e16
        request.check_challenge()
        request.get_hatched_eggs()
        request.get_inventory()
        request.check_awarded_badges()
        request.download_settings()
        response = request.call()
        time.sleep(1.072)

        responses = response.get('responses', {})
        download_hash = responses.get('DOWNLOAD_SETTINGS', {}).get('hash')
        inventory = responses.get('GET_INVENTORY', {}).get('inventory_delta', {})
        timestamp = inventory.get('new_timestamp_ms')
        player_level = None
        for item in inventory.get('inventory_items', []):
            player_stats = item.get('inventory_item_data', {}).get('player_stats', {})
            if player_stats:
                player_level = player_stats.get('level')
                break

        request = self.create_request()
        request.get_asset_digest(platform=1, app_version=4500)
        request.check_challenge()
        request.get_hatched_eggs()
        request.get_inventory(last_timestamp_ms=timestamp)
        request.check_awarded_badges()
        request.download_settings(hash=download_hash)
        response = request.call()
        time.sleep(1.709)

        timestamp = response.get('responses', {}).get('GET_INVENTORY', {}).get('inventory_delta', {}).get('new_timestamp_ms')
        request = self.create_request()
        request.get_player_profile()
        request.check_challenge()
        request.get_hatched_eggs()
        request.get_inventory(last_timestamp_ms=timestamp)
        request.check_awarded_badges()
        request.download_settings(hash=download_hash)
        request.get_buddy_walked()
        response = request.call()
        time.sleep(1.326)

        timestamp = response.get('responses', {}).get('GET_INVENTORY', {}).get('inventory_delta', {}).get('new_timestamp_ms')
        request = self.create_request()
        request.level_up_rewards(level=player_level)
        request.check_challenge()
        request.get_hatched_eggs()
        request.get_inventory(last_timestamp_ms=timestamp)
        request.check_awarded_badges()
        request.download_settings(hash=download_hash)
        request.get_buddy_walked()
        response = request.call()

        self.log.info('Finished RPC login sequence (iOS app simulation)')

        return response

    """
    The login function is not needed anymore but still in the code for backward compatibility"
    """
    def login(self, provider, username, password, lat=None, lng=None, alt=None, app_simulation=True):

        if lat and lng:
            self._position_lat = lat
            self._position_lng = lng
        if alt:
            self._position_alt = alt

        try:
            self.set_authentication(provider, username=username, password=password, proxy_config=self._session.proxies)
        except AuthException as e:
            self.log.error('Login process failed: %s', e)
            return False

        if app_simulation:
            response = self.app_simulation_login()
        else:
            self.log.info('Starting minimal RPC login sequence')
            response = self.get_player()
            self.log.info('Finished minimal RPC login sequence')

        if not response:
            self.log.info('Login failed!')
            return False

        challenge_url = response.get('responses', {}).get('CHECK_CHALLENGE', {}).get('challenge_url', ' ')
        if challenge_url != ' ':
            self.log.error('CAPCHA required: ' + challenge_url)
            return challenge_url

        self.log.info('Login process completed')

        return True


class PGoApiRequest:

    def __init__(self, parent, position_lat, position_lng, position_alt,
                 device_info=None):
        self.log = logging.getLogger(__name__)

        self.__parent__ = parent

        """ Inherit necessary parameters from parent """
        self._api_endpoint = self.__parent__.get_api_endpoint()
        self._auth_provider = self.__parent__.get_auth_provider()

        self._position_lat = position_lat
        self._position_lng = position_lng
        self._position_alt = position_alt

        self._req_method_list = []
        self.device_info = device_info

    def call(self):
        if (self._position_lat is None) or (self._position_lng is None):
            raise NoPlayerPositionSetException

        if self._auth_provider is None or not self._auth_provider.is_login():
            self.log.info('Not logged in')
            raise NotLoggedInException

        request = RpcApi(self._auth_provider, self.device_info)
        request._session = self.__parent__._session

        hash_server_token = self.__parent__.get_hash_server_token()
        if hash_server_token:
            version = "0_53"
            request.set_api_version(version)
            request.activate_hash_server(hash_server_token)
        else:
            version = "0_45"

        default_libraries = get_lib_paths(version)
        signature_lib_path, hash_lib_path = default_libraries
        request.activate_signature(signature_lib_path)

        if hash_lib_path:
            request.activate_hash_library(hash_lib_path)

        response = None

        execute = True
        while execute:
            execute = False

            try:
                response = request.request(self._api_endpoint, self._req_method_list, self.get_position())
            except AuthTokenExpiredException as e:
                """
                This exception only occures if the OAUTH service provider (google/ptc) didn't send any expiration date
                so that we are assuming, that the access_token is always valid until the API server states differently.
                """
                try:
                    self.log.info('Access Token rejected! Requesting new one...')
                    self._auth_provider.get_access_token(force_refresh=True)
                except Exception as e:
                    error = 'Reauthentication failed: {}'.format(e)
                    self.log.error(error)
                    raise NotLoggedInException(error)

                request.request_proto = None  # reset request and rebuild
                execute = True  # reexecute the call
            except ServerApiEndpointRedirectException as e:
                self.log.info('API Endpoint redirect... re-execution of call')
                new_api_endpoint = e.get_redirected_endpoint()

                self._api_endpoint = parse_api_endpoint(new_api_endpoint)
                self.__parent__.set_api_endpoint(self._api_endpoint)

                execute = True  # reexecute the call

        # cleanup after call execution
        self._req_method_list = []

        return response

    def list_curr_methods(self):
        for i in self._req_method_list:
            print("{} ({})".format(RequestType.Name(i), i))

    def get_position(self):
        return (self._position_lat, self._position_lng, self._position_alt)

    def set_position(self, lat, lng, alt=None):
        self.log.debug('Set Position - Lat: %s Long: %s Alt: %s', lat, lng, alt)

        self._position_lat = lat
        self._position_lng = lng
        self._position_alt = alt

    def __getattr__(self, func):
        def function(**kwargs):

            if '_call_direct' in kwargs:
                del kwargs['_call_direct']
                self.log.info('Creating a new direct request...')
            elif not self._req_method_list:
                self.log.info('Creating a new request...')

            name = func.upper()
            if kwargs:
                self._req_method_list.append({RequestType.Value(name): kwargs})
                self.log.info("Adding '%s' to RPC request including arguments", name)
                self.log.debug("Arguments of '%s': \n\r%s", name, kwargs)
            else:
                self._req_method_list.append(RequestType.Value(name))
                self.log.info("Adding '%s' to RPC request", name)

            return self

        if func.upper() in RequestType.keys():
            return function
        else:
            raise AttributeError<|MERGE_RESOLUTION|>--- conflicted
+++ resolved
@@ -167,11 +167,7 @@
         time.sleep(1.356)
 
         request = self.create_request()
-<<<<<<< HEAD
-        request.download_remote_config_version(platform=1, app_version=4500)
-=======
         request.download_remote_config_version(platform = 1, app_version = 5301)
->>>>>>> 72507e16
         request.check_challenge()
         request.get_hatched_eggs()
         request.get_inventory()
