"""
pgoapi - Pokemon Go API
Copyright (c) 2016 tjado <https://github.com/tejado>

Permission is hereby granted, free of charge, to any person obtaining a copy
of this software and associated documentation files (the "Software"), to deal
in the Software without restriction, including without limitation the rights
to use, copy, modify, merge, publish, distribute, sublicense, and/or sell
copies of the Software, and to permit persons to whom the Software is
furnished to do so, subject to the following conditions:

The above copyright notice and this permission notice shall be included in all
copies or substantial portions of the Software.

THE SOFTWARE IS PROVIDED "AS IS", WITHOUT WARRANTY OF ANY KIND,
EXPRESS OR IMPLIED, INCLUDING BUT NOT LIMITED TO THE WARRANTIES OF
MERCHANTABILITY, FITNESS FOR A PARTICULAR PURPOSE AND NONINFRINGEMENT.
IN NO EVENT SHALL THE AUTHORS OR COPYRIGHT HOLDERS BE LIABLE FOR ANY CLAIM,
DAMAGES OR OTHER LIABILITY, WHETHER IN AN ACTION OF CONTRACT, TORT OR
OTHERWISE, ARISING FROM, OUT OF OR IN CONNECTION WITH THE SOFTWARE OR THE USE
OR OTHER DEALINGS IN THE SOFTWARE.

Author: tjado <https://github.com/tejado>
"""

from __future__ import absolute_import

import os
import re
import time
import base64
import random
import logging
import requests
import subprocess
import six

from google.protobuf import message

from importlib import import_module


import ctypes

from pgoapi.protobuf_to_dict import protobuf_to_dict
from pgoapi.exceptions import NotLoggedInException, ServerBusyOrOfflineException, ServerSideRequestThrottlingException, ServerSideAccessForbiddenException, UnexpectedResponseException, AuthTokenExpiredException, ServerApiEndpointRedirectException
from pgoapi.utilities import to_camel_case, get_time, get_format_time_diff, Rand48, long_to_bytes, generate_location_hash_by_seed, generate_location_hash, generate_request_hash, f2i

from . import protos
from POGOProtos.Networking.Envelopes.RequestEnvelope_pb2 import RequestEnvelope
from POGOProtos.Networking.Envelopes.ResponseEnvelope_pb2 import ResponseEnvelope
from POGOProtos.Networking.Requests.RequestType_pb2 import RequestType
from POGOProtos.Networking.Envelopes.SignalAgglomUpdates_pb2 import SignalAgglomUpdates
from POGOProtos.Networking.Platform.Requests.SendEncryptedSignatureRequest_pb2 import SendEncryptedSignatureRequest


class RpcApi:

    RPC_ID = 0
    START_TIME = 0

    def __init__(self, auth_provider, device_info):

        self.log = logging.getLogger(__name__)

        self._auth_provider = auth_provider

        # mystical unknown6 - resolved by PokemonGoDev
        self._signal_agglom_gen = False
        self._signature_lib = None

        if RpcApi.START_TIME == 0:
            RpcApi.START_TIME = get_time(ms=True)

        # data fields for SignalAgglom
        self.session_hash = os.urandom(16)
        self.token2 = random.randint(1,59)
        self.course = random.uniform(0, 360)

        self.device_info = device_info

    def activate_signature(self, lib_path):
        try:
            self._signal_agglom_gen = True
            self._signature_lib = ctypes.cdll.LoadLibrary(lib_path)
        except:
            raise

    def get_request_id(self):
        if RpcApi.RPC_ID == 0:  #Startup
            RpcApi.RPC_ID = 1
<<<<<<< HEAD
            if (not self.device_info and
=======
            if (self.device_info and
>>>>>>> 564e55dc
                    self.device_info.get('device_brand','Apple') != 'Apple'):
                rand = 0x53B77E48
            else:
                rand = 0x000041A7
        else:
            rand = random.randint(0, 2**31)
        RpcApi.RPC_ID += 1
        request_id = ((rand | ((RpcApi.RPC_ID & 0xFFFFFFFF) >> 31)) << 32) | RpcApi.RPC_ID
        self.log.debug("Incremented RPC Request ID: %s", request_id)

        return request_id

    def decode_raw(self, raw):
        output = error = None
        try:
            process = subprocess.Popen(['protoc', '--decode_raw'], stdin=subprocess.PIPE, stdout=subprocess.PIPE, stderr=subprocess.PIPE, close_fds=True)
            output, error = process.communicate(raw)
        except:
            output = "Couldn't find protoc in your environment OR other issue..."

        return output

    def get_class(self, cls):
        module_, class_ = cls.rsplit('.', 1)
        class_ = getattr(import_module(module_), class_)
        return class_

    def _make_rpc(self, endpoint, request_proto_plain):
        self.log.debug('Execution of RPC')

        request_proto_serialized = request_proto_plain.SerializeToString()
        try:
            http_response = self._session.post(endpoint, data=request_proto_serialized, timeout=30)
        except (requests.exceptions.Timeout, requests.exceptions.ConnectionError) as e:
            raise ServerBusyOrOfflineException(e)

        return http_response

    def request(self, endpoint, subrequests, player_position):

        if not self._auth_provider or self._auth_provider.is_login() is False:
            raise NotLoggedInException()

        request_proto = self._build_main_request(subrequests, player_position)
        response = self._make_rpc(endpoint, request_proto)

        response_dict = self._parse_main_response(response, subrequests)

        self.check_authentication(response_dict)

        # some response validations
        if isinstance(response_dict, dict):
            status_code = response_dict.get('status_code', None)
            if status_code == 102:
                raise AuthTokenExpiredException()
            elif status_code == 52:
                raise ServerSideRequestThrottlingException("Request throttled by server... slow down man")
            elif status_code == 53:
                api_url = response_dict.get('api_url', None)
                if api_url is not None:
                    exception = ServerApiEndpointRedirectException()
                    exception.set_redirected_endpoint(api_url)
                    raise exception
                else:
                    raise UnexpectedResponseException()

        return response_dict

    def check_authentication(self, response_dict):
        if isinstance(response_dict, dict) and ('auth_ticket' in response_dict) and \
           ('expire_timestamp_ms' in response_dict['auth_ticket']) and \
           (self._auth_provider.is_new_ticket(response_dict['auth_ticket']['expire_timestamp_ms'])):

            had_ticket = self._auth_provider.has_ticket()

            auth_ticket = response_dict['auth_ticket']
            self._auth_provider.set_ticket(
                [auth_ticket['expire_timestamp_ms'], base64.standard_b64decode(auth_ticket['start']), base64.standard_b64decode(auth_ticket['end'])])

            now_ms = get_time(ms=True)
            h, m, s = get_format_time_diff(now_ms, auth_ticket['expire_timestamp_ms'], True)

            if had_ticket:
                self.log.debug('Replacing old Session Ticket with new one valid for %02d:%02d:%02d hours (%s < %s)', h, m, s, now_ms, auth_ticket['expire_timestamp_ms'])
            else:
                self.log.debug('Received Session Ticket valid for %02d:%02d:%02d hours (%s < %s)', h, m, s, now_ms, auth_ticket['expire_timestamp_ms'])

    def _build_main_request(self, subrequests, player_position=None):
        self.log.debug('Generating main RPC request...')

        request = RequestEnvelope()
        request.status_code = 2
        request.request_id = self.get_request_id()
        request.accuracy = random.choice((5, 5, 5, 5, 5, 5, 5, 5, 5, 10, 10, 10, 30, 30, 50, 65, random.uniform(66,80)))

        if player_position:
            request.latitude, request.longitude, altitude = player_position

        # generate sub requests before SignalAgglomUpdates generation
        request = self._build_sub_requests(request, subrequests)

        ticket = self._auth_provider.get_ticket()
        if ticket:
            self.log.debug('Found Session Ticket - using this instead of oauth token')
            request.auth_ticket.expire_timestamp_ms, request.auth_ticket.start, request.auth_ticket.end = ticket
            ticket_serialized = request.auth_ticket.SerializeToString()

        else:
            self.log.debug('No Session Ticket found - using OAUTH Access Token')
            request.auth_info.provider = self._auth_provider.get_name()
            request.auth_info.token.contents = self._auth_provider.get_access_token()
            request.auth_info.token.unknown2 = self.token2
            ticket_serialized = request.auth_info.SerializeToString()  #Sig uses this when no auth_ticket available

        if self._signal_agglom_gen:
            sig = SignalAgglomUpdates()

            sig.location_hash_by_token_seed = generate_location_hash_by_seed(ticket_serialized, request.latitude, request.longitude, request.accuracy)
            sig.location_hash = generate_location_hash(request.latitude, request.longitude, request.accuracy)

            for req in request.requests:
                hash = generate_request_hash(ticket_serialized, req.SerializeToString())
                sig.request_hashes.append(hash)

            sig.field22 = self.session_hash
            sig.epoch_timestamp_ms = get_time(ms=True)
            sig.timestamp_ms_since_start = get_time(ms=True) - RpcApi.START_TIME
            if sig.timestamp_ms_since_start < 5000:
                sig.timestamp_ms_since_start = random.randint(5000, 8000)

            loc = sig.location_updates.add()
            sen = sig.sensor_updates.add()

            sen.timestamp = random.randint(sig.timestamp_ms_since_start - 5000, sig.timestamp_ms_since_start - 100)
            loc.timestamp_ms = random.randint(sig.timestamp_ms_since_start - 30000, sig.timestamp_ms_since_start - 1000)

            loc.name = 'fused'
            loc.latitude = request.latitude
            loc.longitude = request.longitude

            if not altitude:
                loc.altitude = random.triangular(300, 400, 350)
            else:
                loc.altitude = altitude

            if random.random() > .95:
                # no reading for roughly 1 in 20 updates
                loc.device_course = -1
                loc.device_speed = -1
            else:
                self.course = random.triangular(0, 360, self.course)
                loc.device_course = self.course
                loc.device_speed = random.triangular(0.2, 4.25, 1)

            loc.provider_status = 3
            loc.location_type = 1
            if request.accuracy >= 65:
                loc.vertical_accuracy = random.triangular(35, 100, 65)
                loc.horizontal_accuracy = random.choice((request.accuracy, 65, 65, random.uniform(66,80), 200))
            else:
                if request.accuracy > 10:
                    loc.vertical_accuracy = random.choice((24, 32, 48, 48, 64, 64, 96, 128))
                else:
                    loc.vertical_accuracy = random.choice((3, 4, 6, 6, 6, 6, 8, 12, 24))
                loc.horizontal_accuracy = request.accuracy

            sen.acceleration_x = random.triangular(-1.7, 1.2, 0)
            sen.acceleration_y = random.triangular(-1.4, 1.9, 0)
            sen.acceleration_z = random.triangular(-1.4, .9, 0)
            sen.magnetic_field_x = random.triangular(-54, 50, 0)
            sen.magnetic_field_y = random.triangular(-51, 57, -4.8)
            sen.magnetic_field_z = random.triangular(-56, 43, -30)
            sen.magnetic_field_accuracy = random.choice((-1, 1, 2, 2, 2, 2, 2, 2, 2, 2, 2, 2, 2, 2))
            sen.attitude_pitch = random.triangular(-1.5, 1.5, 0.4)
            sen.attitude_yaw = random.triangular(-3.1, 3.1, .198)
            sen.attitude_roll = random.triangular(-2.8, 3.04, 0)
            sen.rotation_rate_x = random.triangular(-4.7, 3.9, 0)
            sen.rotation_rate_y = random.triangular(-4.7, 4.3, 0)
            sen.rotation_rate_z = random.triangular(-4.7, 6.5, 0)
            sen.gravity_x = random.triangular(-1, 1, 0)
            sen.gravity_y = random.triangular(-1, 1, -.2)
            sen.gravity_z = random.triangular(-1, .7, -0.7)
            sen.status = 3

            sig.field25 = 7363665268261373700

            if self.device_info:
                for key in self.device_info:
                    setattr(sig.device_info, key, self.device_info[key])
                if self.device_info['device_brand'] == 'Apple':
                    sig.ios_device_info.bool5 = True
            else:
                sig.ios_device_info.bool5 = True

            signal_agglom_proto = sig.SerializeToString()

            sig_request = SendEncryptedSignatureRequest()
            sig_request.encrypted_signature = self._generate_signature(signal_agglom_proto)
            plat = request.platform_requests.add()
            plat.type = 6
            plat.request_message = sig_request.SerializeToString()

        request.ms_since_last_locationfix = int(random.triangular(300, 30000, 10000))

        self.log.debug('Generated protobuf request: \n\r%s', request)

        return request

    def _generate_signature(self, signature_plain, lib_path="encrypt.so"):
        if self._signature_lib is None:
            self.activate_signature(lib_path)
        self._signature_lib.argtypes = [ctypes.c_char_p, ctypes.c_size_t, ctypes.c_char_p, ctypes.c_size_t, ctypes.POINTER(ctypes.c_ubyte), ctypes.POINTER(ctypes.c_size_t)]
        self._signature_lib.restype = ctypes.c_int

        iv = os.urandom(32)

        output_size = ctypes.c_size_t()

        self._signature_lib.encrypt(signature_plain, len(signature_plain), iv, 32, None, ctypes.byref(output_size))
        output = (ctypes.c_ubyte * output_size.value)()
        self._signature_lib.encrypt(signature_plain, len(signature_plain), iv, 32, ctypes.byref(output), ctypes.byref(output_size))
        signature = b''.join(list(map(lambda x: six.int2byte(x), output)))
        return signature

    def _build_sub_requests(self, mainrequest, subrequest_list):
        self.log.debug('Generating sub RPC requests...')

        for entry in subrequest_list:
            if isinstance(entry, dict):

                entry_id = list(entry.items())[0][0]
                entry_content = entry[entry_id]

                entry_name = RequestType.Name(entry_id)

                proto_name = to_camel_case(entry_name.lower()) + 'Message'
                proto_classname = 'POGOProtos.Networking.Requests.Messages.' + proto_name + '_pb2.' + proto_name
                subrequest_extension = self.get_class(proto_classname)()

                self.log.debug("Subrequest class: %s", proto_classname)

                for (key, value) in entry_content.items():
                    if isinstance(value, list):
                        self.log.debug("Found list: %s - trying as repeated", key)
                        for i in value:
                            try:
                                self.log.debug("%s -> %s", key, i)
                                r = getattr(subrequest_extension, key)
                                r.append(i)
                            except Exception as e:
                                self.log.warning('Argument %s with value %s unknown inside %s (Exception: %s)', key, i, proto_name, e)
                    elif isinstance(value, dict):
                        for k in value.keys():
                            try:
                                r = getattr(subrequest_extension, key)
                                setattr(r, k, value[k])
                            except Exception as e:
                                self.log.warning('Argument %s with value %s unknown inside %s (Exception: %s)', key, str(value), proto_name, e)
                    else:
                        try:
                            setattr(subrequest_extension, key, value)
                        except Exception as e:
                            try:
                                self.log.debug("%s -> %s", key, value)
                                r = getattr(subrequest_extension, key)
                                r.append(value)
                            except Exception as e:
                                self.log.warning('Argument %s with value %s unknown inside %s (Exception: %s)', key, value, proto_name, e)

                subrequest = mainrequest.requests.add()
                subrequest.request_type = entry_id
                subrequest.request_message = subrequest_extension.SerializeToString()

            elif isinstance(entry, int):
                subrequest = mainrequest.requests.add()
                subrequest.request_type = entry
            else:
                raise Exception('Unknown value in request list')

        return mainrequest

    def _parse_main_response(self, response_raw, subrequests):
        self.log.debug('Parsing main RPC response...')

        if response_raw.status_code == 403:
            raise ServerSideAccessForbiddenException("Seems your IP Address is banned or something else went badly wrong...")
        elif response_raw.status_code == 502:
            raise ServerBusyOrOfflineException("502: Bad Gateway")
        elif response_raw.status_code != 200:
            error = 'Unexpected HTTP server response - needs 200 got {}'.format(response_raw.status_code)
            self.log.warning(error)
            self.log.debug('HTTP output: \n%s', response_raw.content.decode('utf-8'))
            raise UnexpectedResponseException(error)

        if response_raw.content is None:
            self.log.warning('Empty server response!')
            return False

        response_proto = ResponseEnvelope()
        try:
            response_proto.ParseFromString(response_raw.content)
        except message.DecodeError as e:
            self.log.warning('Could not parse response: %s', e)
            return False

        self.log.debug('Protobuf structure of rpc response:\n\r%s', response_proto)
        try:
            self.log.debug('Decode raw over protoc (protoc has to be in your PATH):\n\r%s', self.decode_raw(response_raw.content).decode('utf-8'))
        except:
            self.log.debug('Error during protoc parsing - ignored.')

        response_proto_dict = protobuf_to_dict(response_proto)
        response_proto_dict = self._parse_sub_responses(response_proto, subrequests, response_proto_dict)

        return response_proto_dict

    def _parse_sub_responses(self, response_proto, subrequests_list, response_proto_dict):
        self.log.debug('Parsing sub RPC responses...')
        response_proto_dict['responses'] = {}

        if response_proto_dict.get('status_code', 1) == 53:
            exception = ServerApiEndpointRedirectException()
            exception.set_redirected_endpoint(response_proto_dict['api_url'])
            raise exception

        if 'returns' in response_proto_dict:
            del response_proto_dict['returns']

        list_len = len(subrequests_list)-1
        i = 0
        for subresponse in response_proto.returns:
            if i > list_len:
                self.log.info("Error - something strange happend...")

            request_entry = subrequests_list[i]
            if isinstance(request_entry, int):
                entry_id = request_entry
            else:
                entry_id = list(request_entry.items())[0][0]

            entry_name = RequestType.Name(entry_id)
            proto_name = to_camel_case(entry_name.lower()) + 'Response'
            proto_classname = 'POGOProtos.Networking.Responses.' + proto_name + '_pb2.' + proto_name

            self.log.debug("Parsing class: %s", proto_classname)

            subresponse_return = None
            try:
                subresponse_extension = self.get_class(proto_classname)()
            except Exception as e:
                subresponse_extension = None
                error = 'Protobuf definition for {} not found'.format(proto_classname)
                subresponse_return = error
                self.log.debug(error)

            if subresponse_extension:
                try:
                    subresponse_extension.ParseFromString(subresponse)
                    subresponse_return = protobuf_to_dict(subresponse_extension)
                except:
                    error = "Protobuf definition for {} seems not to match".format(proto_classname)
                    subresponse_return = error
                    self.log.debug(error)

            response_proto_dict['responses'][entry_name] = subresponse_return
            i += 1

        return response_proto_dict<|MERGE_RESOLUTION|>--- conflicted
+++ resolved
@@ -89,11 +89,7 @@
     def get_request_id(self):
         if RpcApi.RPC_ID == 0:  #Startup
             RpcApi.RPC_ID = 1
-<<<<<<< HEAD
-            if (not self.device_info and
-=======
             if (self.device_info and
->>>>>>> 564e55dc
                     self.device_info.get('device_brand','Apple') != 'Apple'):
                 rand = 0x53B77E48
             else:
