--- conflicted
+++ resolved
@@ -6,20 +6,15 @@
       author='David Christenson',
       author_email='mail@noctem.xyz',
       description='Asynchronous Pokemon API lib',
-      version='1.6.1',
+      version='1.7.0b1',
       url='https://github.com/Noctem/aiopogo',
       packages=find_packages(),
       install_requires=[
           'protobuf>=3.0.0',
           'gpsoauth>=0.4.0',
           'protobuf3-to-dict>=0.1.4',
-<<<<<<< HEAD
-          'aiohttp>=2.0.3,<2.1',
-          'pycrypt>=0.1.1',
-=======
-          'aiohttp==1.3.*',
-          'pycrypt>=0.2.0',
->>>>>>> 3b7ad2e0
+          'aiohttp>=2.0.5,<2.1',
+          'pycrypt>=0.5.0',
           'pogeo>=0.2.0'],
       extras_require={'ujson': ['ujson']},
       classifiers=[
